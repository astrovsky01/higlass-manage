--- conflicted
+++ resolved
@@ -561,12 +561,8 @@
         try:
             print("sending request", counter)
             counter += 1
-<<<<<<< HEAD
             req = requests.get('http://localhost:{}/api/v1/viewconfs/?d=default'.format(port), 
                     timeout=2)
-=======
-            req = requests.get('http://localhost:{}/api/v1/viewconfs/?d=default'.format(port), timeout=2)
->>>>>>> c2c6d2bb
             # print("request returned", req.status_code, req.content)
 
             if req.status_code != 200:
@@ -577,13 +573,8 @@
         except requests.exceptions.ConnectionError:
             print("Waiting to start (tilesets)...")
             time.sleep(0.5)
-<<<<<<< HEAD
-        except requests.exceptions.ReadTimeout:
-            print("Timeout")
-=======
         except requests.exceptions.ReadTimout:
             print("Request timed out")
->>>>>>> c2c6d2bb
             time.sleep(0.5)
 
     if not public_data:
