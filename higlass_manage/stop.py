import sys
import click
import docker

from .common import CONTAINER_PREFIX, NETWORK_PREFIX, REDIS_PREFIX


@click.command()
@click.argument("names", nargs=-1)
<<<<<<< HEAD
def stop(names):
    """
    Stop a running instance
=======
@click.option(
    "--remove-container/--dont-remove-container",
    default=True,
    show_default=True,
    help="Remove stopped higlass container",
)
@click.option(
    "--stop-redis/--dont-stop-redis",
    default=True,
    show_default=True,
    help="Stop and remove redis container"
    " associated with a given higlass"
    " instance.",
)
@click.option(
    "--remove-network-bridge/--dont-remove-network-bridge",
    default=True,
    show_default=True,
    help="Remove network bridge associated with a given higlass instance.",
)
def stop(
    names, remove_container, stop_redis, remove_network_bridge,
):
    _stop(
        names, remove_container, stop_redis, remove_network_bridge,
    )


def _stop(
    names, remove_container=True, stop_redis=True, remove_network_bridge=True,
):
    """
    Stop a running higlass instance along with the
    associated redis container and network bridges.

    The script attemps to stop and remove all of the
    containers/networks associated with a given higlass
    name.
>>>>>>> 6ddd0906
    """
    client = docker.from_env()

    if len(names) == 0:
        names = ("default",)

    for name in names:
        # higlass container
        hm_name = "{}-{}".format(CONTAINER_PREFIX, name)
        try:
            client.containers.get(hm_name).stop()
            if remove_container:
                client.containers.get(hm_name).remove()
        except docker.errors.NotFound as ex:
            sys.stderr.write("Instance not running: {}\n".format(name))

        # redis container
<<<<<<< HEAD
        redis_name = "{}-{}".format(REDIS_PREFIX, name)
        try:
            client.containers.get(redis_name).stop()
            client.containers.get(redis_name).remove()
        except docker.errors.NotFound:
            sys.stderr.write(
                "No Redis instances found at {}; skipping...\n".format(redis_name)
            )

        # bridge network
        network_name = "{}-{}".format(NETWORK_PREFIX, name)
        try:
            network_list = client.networks.list(names=[network_name])
            if network_list:
                network = client.networks.get(network_name)
                network.remove()
        except docker.errors.NotFound:
            sys.stderr.write(
                "No bridge network found at {}; skipping...\n".format(network_name)
            )
=======
        if stop_redis:
            redis_name = "{}-{}".format(REDIS_PREFIX, name)
            try:
                client.containers.get(redis_name).stop()
                client.containers.get(redis_name).remove()
            except docker.errors.NotFound:
                sys.stderr.write(
                    "No Redis instances found at {}; skipping...\n".format(redis_name)
                )

        # bridge network
        if remove_network_bridge:
            network_name = "{}-{}".format(NETWORK_PREFIX, name)
            try:
                network_list = client.networks.list(names=[network_name])
                if network_list:
                    network = client.networks.get(network_name)
                    network.remove()
            except docker.errors.NotFound:
                sys.stderr.write(
                    "No bridge network found at {}; skipping...\n".format(network_name)
                )
>>>>>>> 6ddd0906
<|MERGE_RESOLUTION|>--- conflicted
+++ resolved
@@ -7,11 +7,6 @@
 
 @click.command()
 @click.argument("names", nargs=-1)
-<<<<<<< HEAD
-def stop(names):
-    """
-    Stop a running instance
-=======
 @click.option(
     "--remove-container/--dont-remove-container",
     default=True,
@@ -50,7 +45,6 @@
     The script attemps to stop and remove all of the
     containers/networks associated with a given higlass
     name.
->>>>>>> 6ddd0906
     """
     client = docker.from_env()
 
@@ -68,28 +62,6 @@
             sys.stderr.write("Instance not running: {}\n".format(name))
 
         # redis container
-<<<<<<< HEAD
-        redis_name = "{}-{}".format(REDIS_PREFIX, name)
-        try:
-            client.containers.get(redis_name).stop()
-            client.containers.get(redis_name).remove()
-        except docker.errors.NotFound:
-            sys.stderr.write(
-                "No Redis instances found at {}; skipping...\n".format(redis_name)
-            )
-
-        # bridge network
-        network_name = "{}-{}".format(NETWORK_PREFIX, name)
-        try:
-            network_list = client.networks.list(names=[network_name])
-            if network_list:
-                network = client.networks.get(network_name)
-                network.remove()
-        except docker.errors.NotFound:
-            sys.stderr.write(
-                "No bridge network found at {}; skipping...\n".format(network_name)
-            )
-=======
         if stop_redis:
             redis_name = "{}-{}".format(REDIS_PREFIX, name)
             try:
@@ -111,5 +83,4 @@
             except docker.errors.NotFound:
                 sys.stderr.write(
                     "No bridge network found at {}; skipping...\n".format(network_name)
-                )
->>>>>>> 6ddd0906
+                )