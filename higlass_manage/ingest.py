import click
import clodius.cli.aggregate as cca
import ntpath
import os.path as op
import sys

from higlass_manage.common import fill_filetype_and_datatype
from higlass_manage.common import import_file
from higlass_manage.common import get_temp_dir
from higlass_manage.start import _start


@click.command()
@click.argument("filename")
@click.option(
    "--hg-name",
    default="default",
    help="The name of the higlass container to import this file to",
)
@click.option(
    "--filetype", default=None, help="The type of file to ingest (e.g. cooler)"
)
@click.option(
    "--datatype", default=None, help="The data type of in the input file (e.g. matrix)"
)
@click.option(
    "--assembly", default=None, help="The assembly that this data is mapped to"
)
@click.option("--name", default=None, help="The name to use for this file")
@click.option("--uid", default=None, help="The uuid to use for this file")
@click.option(
    "--no-upload",
    default=None,
    is_flag=True,
    help="Do not copy the file to the media directory. File must already be in the media directory.",
)
@click.option(
    "--chromsizes-filename",
    default=None,
    help="A set of chromosome sizes to use for bed and bedpe files",
)
@click.option(
    "--has-header",
    default=False,
    is_flag=True,
    help="Does the input file have column header information (only relevant for bed or bedpe files)",
)
@click.option(
    "--project-name",
    default=None,
    help="Group this tileset with others by specifying a project name",
)
def ingest(
    filename,
    hg_name,
    filetype=None,
    datatype=None,
    assembly=None,
    name=None,
    chromsizes_filename=None,
    has_header=False,
    uid=None,
    no_upload=None,
    project_name=None,
):
    """
    Ingest a dataset
    """
    _ingest(
        filename,
        hg_name,
        filetype,
        datatype,
        assembly,
        name,
        chromsizes_filename,
        has_header,
        uid,
        no_upload,
        project_name,
    )


def _ingest(
    filename,
    hg_name,
    filetype=None,
    datatype=None,
    assembly=None,
    name=None,
    chromsizes_filename=None,
    has_header=False,
    uid=None,
    no_upload=None,
    project_name=None,
<<<<<<< HEAD
    url=False,
=======
>>>>>>> 6ddd0906
):

    try:
        get_temp_dir(hg_name)
    except Exception:
        print("HiGlass not running. Starting...")
        _start(hg_name=hg_name)

<<<<<<< HEAD
    if (
        not url
        and not no_upload
        and (not op.exists(filename) and not op.islink(filename))
    ):
=======
    if not no_upload and (not op.exists(filename) and not op.islink(filename)):
>>>>>>> 6ddd0906
        print("File not found:", filename, file=sys.stderr)
        return None

    # guess filetype and datatype if they're None
    (filetype, datatype) = fill_filetype_and_datatype(filename, filetype, datatype)

    temp_dir = get_temp_dir(hg_name)
    (to_import, filetype) = aggregate_file(
        filename,
        filetype,
        assembly,
        chromsizes_filename,
        has_header,
        no_upload,
        temp_dir,
    )

    return import_file(
        hg_name,
        to_import,
        filetype,
        datatype,
        assembly,
        name,
        uid,
        no_upload,
        project_name,
<<<<<<< HEAD
        url,
=======
>>>>>>> 6ddd0906
    )


def aggregate_file(
    filename, filetype, assembly, chromsizes_filename, has_header, no_upload, tmp_dir
):
    if filetype == "bedfile":
        if no_upload:
            raise Exception(
                "Bedfile files need to be aggregated and cannot be linked. Consider not using the --link-file option",
                file=sys.stderr,
            )

        if assembly is None and chromsizes_filename is None:
            print(
                "An assembly or set of chromosome sizes is required when importing bed files. Please specify one or the other using the --assembly or --chromsizes-filename parameters",
                file=sys.stderr,
            )
            return

        output_file = op.join(tmp_dir, ntpath.basename(filename) + ".beddb")

        print("Aggregating bedfile")
        cca._bedfile(
            filename,
            output_file,
            assembly,
            importance_column="random",
            has_header=has_header,
            chromosome=None,
            max_per_tile=50,
            delimiter=None,
            chromsizes_filename=chromsizes_filename,
            offset=0,
            tile_size=1024,
        )

        to_import = output_file

        # because we aggregated the file, the new filetype is beddb
        filetype = "beddb"
        return (to_import, filetype)
    elif filetype == "bedpe":
        if no_upload:
            raise Exception(
                "Bedpe files need to be aggregated and cannot be linked. Consider not using the --link-file option",
                file=sys.stderr,
            )
        if assembly is None and chromsizes_filename is None:
            print(
                "An assembly or set of chromosome sizes is required when importing bed files. Please specify one or the other using the --assembly or --chromsizes-filename parameters",
                file=sys.stderr,
            )
            return

        output_file = op.join(tmp_dir, filename + ".bed2ddb")

        print("Aggregating bedpe (output_file: {}".format(output_file))
        cca._bedpe(
            filename,
            output_file,
            assembly,
            importance_column="random",
            has_header=has_header,
            chromosome=None,
            max_per_tile=50,
            chromsizes_filename=chromsizes_filename,
            tile_size=1024,
        )

        to_import = output_file

        # because we aggregated the file, the new filetype is beddb
        filetype = "bed2ddb"
        return (to_import, filetype)
    else:
        return (filename, filetype)<|MERGE_RESOLUTION|>--- conflicted
+++ resolved
@@ -93,10 +93,7 @@
     uid=None,
     no_upload=None,
     project_name=None,
-<<<<<<< HEAD
     url=False,
-=======
->>>>>>> 6ddd0906
 ):
 
     try:
@@ -105,15 +102,12 @@
         print("HiGlass not running. Starting...")
         _start(hg_name=hg_name)
 
-<<<<<<< HEAD
     if (
         not url
         and not no_upload
         and (not op.exists(filename) and not op.islink(filename))
     ):
-=======
     if not no_upload and (not op.exists(filename) and not op.islink(filename)):
->>>>>>> 6ddd0906
         print("File not found:", filename, file=sys.stderr)
         return None
 
@@ -141,10 +135,7 @@
         uid,
         no_upload,
         project_name,
-<<<<<<< HEAD
         url,
-=======
->>>>>>> 6ddd0906
     )
 
 
