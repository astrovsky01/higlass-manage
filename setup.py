from setuptools import setup

setup(
    name="higlass-manage",
    author="Peter Kerpedjiev",
    author_email="pkerpedjiev@gmail.com",
    url="https://github.com/pkerpedjiev/higlass-manage",
    description="Wrappers for running the HiGlass Docker container",
<<<<<<< HEAD
    version="0.7.3",
=======
    version="0.8.0",
>>>>>>> 6ddd0906
    py_modules=["higlass_manage"],
    packages=["higlass_manage"],
    package_data={"": ["redis/*"]},
    include_package_data=True,
    install_requires=[
        "Click",
        "clodius>=0.10.3",
        "cooler>=0.8.0",
        "pandas>=0.19",
        "docker",
        "requests",
    ],
    entry_points="""
        [console_scripts]
        higlass-manage=higlass_manage.cli:cli
    """,
)<|MERGE_RESOLUTION|>--- conflicted
+++ resolved
@@ -6,11 +6,7 @@
     author_email="pkerpedjiev@gmail.com",
     url="https://github.com/pkerpedjiev/higlass-manage",
     description="Wrappers for running the HiGlass Docker container",
-<<<<<<< HEAD
-    version="0.7.3",
-=======
     version="0.8.0",
->>>>>>> 6ddd0906
     py_modules=["higlass_manage"],
     packages=["higlass_manage"],
     package_data={"": ["redis/*"]},
